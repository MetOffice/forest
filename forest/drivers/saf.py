"""
SAF Driver
----------

Loads data from NWCSAF satellite NetCDF files.

.. autoclass:: Loader
    :members:

.. autoclass:: Locator
    :members:

.. autoclass:: Navigator
    :members:

"""
import datetime as dt
import glob
import re
import os
<<<<<<< HEAD
import xarray
import numpy as np
from forest.gridded_forecast import empty_image, coordinates
=======
import netCDF4
from forest.drivers.gridded_forecast import empty_image, coordinates
>>>>>>> e28a8597
from forest.util import timeout_cache
from forest import geo, view
from functools import lru_cache


class Dataset:
    """High-level NWC/SAF dataset"""
    def __init__(self,
                 label=None,
                 pattern=None,
                 color_mapper=None):
        self.label = label
        self.pattern = pattern
        self.color_mapper = color_mapper
        self.locator = Locator(self.pattern)

    def navigator(self):
        """Construct navigator"""
        return Navigator(self.locator)

    def map_view(self):
        """Construct view"""
        loader = Loader(self.locator, self.label)
        return view.UMView(loader, self.color_mapper)


class Loader:
    def __init__(self, locator, label=None):
        '''Object to process SAF NetCDF files'''
        self.locator = locator
        self.label = label

    @lru_cache(maxsize=16)
    def image(self, state):
        '''Gets actual data.

        `values` passed to :meth:`geo.stretch_image` must be a NumPy Masked Array.

        :param state: Bokeh State object of info from UI
        :returns: Output data from :meth:`geo.stretch_image`'''
        return self._image(state.variable,
                           state.initial_time,
                           state.valid_time,
                           state.pressures,
                           state.pressure)

    def _image(self, long_name, initial_time, valid_time, pressures, pressure):
        data = empty_image()
        paths = self.locator.glob()
        long_name_to_variable = self.locator.long_name_to_variable(paths)
        for path in self.locator.find_paths(paths, valid_time):
            with xarray.open_dataset(path) as nc:
                if long_name not in long_name_to_variable:
                    continue
                x = np.ma.masked_invalid(nc['lon'])[:]
                y = np.ma.masked_invalid(nc['lat'])[:]
                var = nc[long_name_to_variable[long_name]]
                z = np.ma.masked_invalid(var)[:]
                z = np.ma.masked_outside(z, var.valid_range[0], var.valid_range[1], copy=False)
                data = geo.stretch_image(x, y, z)
                data.update(coordinates(valid_time, initial_time, pressures, pressure))
                data['name'] = [str(var.long_name)]
                if 'units' in var.attrs:
                    data['units'] = [str(var.units)]
        return data


class Locator:
    """Locate SAF files"""
    def __init__(self, pattern):
        self.pattern = pattern

    def glob(self):
        """List file system"""
        return self._glob(self.pattern)

    @staticmethod
    @timeout_cache(dt.timedelta(minutes=10))
    def _glob(pattern):
        return sorted(glob.glob(pattern))

    def find_paths(self, paths, date):
        """Find a file(s) containing information related to date"""
        for path in paths:
            if self._parse_date(path) == date:
                yield path

    def variables(self, paths):
        """Available variables"""
        return list(sorted(self.long_name_to_variable(paths).keys()))

    def valid_times(self, paths):
        """Available validity times"""
        for path in paths:
            yield self._parse_date(path)

    @staticmethod
    def _parse_date(path):
        '''Parses a date from a pathname

        :param path: string representation of a path
        :returns: python Datetime object
        '''
        # filename of form S_NWC_CTTH_MSG4_GuineaCoast-VISIR_20191021T134500Z.nc
        groups = re.search("[0-9]{8}T[0-9]{6}Z", os.path.basename(path))
        if groups is not None:
            return dt.datetime.strptime(groups[0].replace('Z','UTC'), "%Y%m%dT%H%M%S%Z") # always UTC

    def long_name_to_variable(self, paths):
        """Map long_name attrs to variables"""
        mapping = {}
        for path in paths[-1:]:
            mapping.update(self._read_long_name_to_variable(path))
        return mapping

    @staticmethod
    @lru_cache(maxsize=1)
    def _read_long_name_to_variable(path):
        mapping = {}
        with xarray.open_dataset(path) as nc:
            for variable in nc.data_vars:
                # Only display variables with lon/lat coords
                if('lon' in nc.data_vars[variable].coords):
                    mapping[nc.data_vars[variable].long_name] = variable
        return mapping


class Navigator:
    """Menu system interface

    .. note:: This is a facade or adapter for the navigator interface
    """
    def __init__(self, locator):
        self.locator = locator

    def initial_times(self, pattern, variable):
        """Satellite data has no concept of initial time"""
        return [dt.datetime(1970, 1, 1)]

    def variables(self, pattern):
        '''Get list of variables.

         :param pattern: glob pattern of filepaths
         :returns: list of strings of variable names
        '''
        return self.locator.variables(self.locator.glob())

    def valid_times(self, pattern, variable, initial_time):
        '''Gets valid times from input files

        :param pattern: Glob of file paths
        :param variable: String of variable name
        :return: List of Date strings
        '''
        return list(sorted(self.locator.valid_times(self.locator.glob())))

    def pressures(self, path, variable, initial_time):
        '''There's no pressure levels in SAF data.

        :returns: empty list
        '''
        return []<|MERGE_RESOLUTION|>--- conflicted
+++ resolved
@@ -18,14 +18,9 @@
 import glob
 import re
 import os
-<<<<<<< HEAD
 import xarray
 import numpy as np
-from forest.gridded_forecast import empty_image, coordinates
-=======
-import netCDF4
 from forest.drivers.gridded_forecast import empty_image, coordinates
->>>>>>> e28a8597
 from forest.util import timeout_cache
 from forest import geo, view
 from functools import lru_cache
@@ -36,6 +31,8 @@
     def __init__(self,
                  label=None,
                  pattern=None,
+                 locator=None,
+                 database_path=None,
                  color_mapper=None):
         self.label = label
         self.pattern = pattern
@@ -84,7 +81,7 @@
                 y = np.ma.masked_invalid(nc['lat'])[:]
                 var = nc[long_name_to_variable[long_name]]
                 z = np.ma.masked_invalid(var)[:]
-                z = np.ma.masked_outside(z, var.valid_range[0], var.valid_range[1], copy=False)
+                #z = np.ma.masked_outside(z, var.valid_range[0], var.valid_range[1], copy=False)
                 data = geo.stretch_image(x, y, z)
                 data.update(coordinates(valid_time, initial_time, pressures, pressure))
                 data['name'] = [str(var.long_name)]
