import numpy as np
import fnmatch
import glob
import os
from .exceptions import (
        InitialTimeNotFound,
        ValidTimesNotFound,
        PressuresNotFound)
from forest import (
        gridded_forecast,
        ghrsstl4,
        unified_model,
        eida50,
        rdt,
<<<<<<< HEAD
        intake_loader,
)
=======
        saf)
>>>>>>> 331e2687


class Navigator:
    def __init__(self, config, database):
        # TODO: Once the idea of a "Group" exists we can avoid using the
        # config and defer the sub-navigator creation to each of the
        # groups. This will remove the need for the `_from_group` helper
        # and the logic in FileSystemNavigator.from_file_type().
        # Also, it'd be good to switch the identification of groups from
        # using the `pattern` to using the `label`. In general, not every
        # group would have a `pattern`.
        # e.g.
        # self._navigators = {group.label: group.navigator for group in ...}
        self._navigators = {group.pattern: self._from_group(group, database)
                           for group in config.file_groups}

    @classmethod
    def _from_group(cls, group, database):
        if group.locator == 'database':
            navigator = database
        else:
            paths = cls._expand_paths(group.directory, group.pattern)
            navigator = FileSystemNavigator.from_file_type(paths,
                                                           group.file_type)
        return navigator

    @classmethod
    def _expand_paths(cls, directory, pattern):
        if directory is not None:
            pattern = os.path.join(directory, pattern)
        return glob.glob(os.path.expanduser(pattern))

    def variables(self, pattern):
        navigator = self._navigators[pattern]
        return navigator.variables(pattern)

    def initial_times(self, pattern, variable=None):
        navigator = self._navigators[pattern]
        return navigator.initial_times(pattern, variable=variable)

    def valid_times(self, pattern, variable, initial_time):
        navigator = self._navigators[pattern]
        return navigator.valid_times(pattern, variable, initial_time)

    def pressures(self, pattern, variable, initial_time):
        navigator = self._navigators[pattern]
        return navigator.pressures(pattern, variable, initial_time)


class FileSystemNavigator:
    """Navigates collections of file(s)

    .. note:: This is a naive implementation designed
              to support basic command line file usage
    """
    def __init__(self, paths, coordinates=None):
        self.paths = paths
        if coordinates is None:
            coordinates = unified_model.Coordinates()
        self.coordinates = coordinates

    @classmethod
    def from_file_type(cls, paths, file_type):
        if file_type.lower() == "rdt":
            coordinates = rdt.Coordinates()
        elif file_type.lower() == "eida50":
            coordinates = eida50.Coordinates()
        elif file_type.lower() == 'griddedforecast':
            # XXX This needs a "Group" object ... not "paths"
            return gridded_forecast.Navigator(paths)
<<<<<<< HEAD
        elif file_type.lower() == 'intake':
            return intake_loader.Navigator()
=======
        elif file_type.lower() == 'ghrsstl4':
            return ghrsstl4.Navigator(paths)
>>>>>>> 331e2687
        elif file_type.lower() == "unified_model":
            coordinates = unified_model.Coordinates()
        elif file_type.lower() == "saf":
            coordinates = saf.Coordinates()
        else:
            raise Exception("Unrecognised file type: '{}'".format(file_type))
        return cls(paths, coordinates)

    def variables(self, pattern):
        paths = fnmatch.filter(self.paths, pattern)
        names = []
        for path in paths:
            names += self.coordinates.variables(path)
        return list(sorted(set(names)))

    def initial_times(self, pattern, variable=None):
        paths = fnmatch.filter(self.paths, pattern)
        times = []
        for path in paths:
            try:
                time = self.coordinates.initial_time(path)
                if time is None:
                    continue
                times.append(time)
            except InitialTimeNotFound:
                pass
        return list(sorted(set(times)))

    def valid_times(self, pattern, variable, initial_time):
        paths = fnmatch.filter(self.paths, pattern)
        arrays = []
        for path in paths:
            try:
                array = self.coordinates.valid_times(path, variable)
                if array is None:
                    continue
                arrays.append(array)
            except ValidTimesNotFound:
                pass
        if len(arrays) == 0:
            return []
        return np.unique(np.concatenate(arrays))

    def pressures(self, pattern, variable, initial_time):
        paths = fnmatch.filter(self.paths, pattern)
        arrays = []
        for path in paths:
            try:
                array = self.coordinates.pressures(path, variable)
                if array is None:
                    continue
                arrays.append(array)
            except PressuresNotFound:
                pass
        if len(arrays) == 0:
            return []
        return np.unique(np.concatenate(arrays))<|MERGE_RESOLUTION|>--- conflicted
+++ resolved
@@ -12,12 +12,9 @@
         unified_model,
         eida50,
         rdt,
-<<<<<<< HEAD
         intake_loader,
+        saf,
 )
-=======
-        saf)
->>>>>>> 331e2687
 
 
 class Navigator:
@@ -88,13 +85,10 @@
         elif file_type.lower() == 'griddedforecast':
             # XXX This needs a "Group" object ... not "paths"
             return gridded_forecast.Navigator(paths)
-<<<<<<< HEAD
         elif file_type.lower() == 'intake':
             return intake_loader.Navigator()
-=======
         elif file_type.lower() == 'ghrsstl4':
             return ghrsstl4.Navigator(paths)
->>>>>>> 331e2687
         elif file_type.lower() == "unified_model":
             coordinates = unified_model.Coordinates()
         elif file_type.lower() == "saf":
