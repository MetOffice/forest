--- conflicted
+++ resolved
@@ -10,13 +10,7 @@
         exceptions,
         drivers,
         db,
-<<<<<<< HEAD
         rdt)
-from forest.drivers import gridded_forecast
-=======
-        rdt,
-        intake_loader)
->>>>>>> 59c6e144
 
 
 class Navigator:
@@ -91,14 +85,6 @@
         if file_type.lower() == "rdt":
             coordinates = rdt.Coordinates()
             return cls(paths, coordinates)
-<<<<<<< HEAD
-        elif file_type.lower() == 'griddedforecast':
-            # XXX This needs a "Group" object ... not "paths"
-            return gridded_forecast.Navigator(paths)
-=======
-        elif file_type.lower() == 'intake':
-            return intake_loader.Navigator()
->>>>>>> 59c6e144
         else:
             raise Exception("Unrecognised file type: '{}'".format(file_type))
 
