import numpy as np
import fnmatch
import glob
import os
from .exceptions import (
        InitialTimeNotFound,
        ValidTimesNotFound,
        PressuresNotFound)
from forest import (
        exceptions,
        drivers,
        db,
        rdt,
<<<<<<< HEAD
        intake_loader,
        nearcast)
=======
        intake_loader)
from forest.drivers import gridded_forecast
>>>>>>> 4f0e57b7


class Navigator:
    def __init__(self, config, color_mapper=None):
        # TODO: Once the idea of a "Group" exists we can avoid using the
        # config and defer the sub-navigator creation to each of the
        # groups. This will remove the need for the `_from_group` helper
        # and the logic in FileSystemNavigator.from_file_type().
        # Also, it'd be good to switch the identification of groups from
        # using the `pattern` to using the `label`. In general, not every
        # group would have a `pattern`.
        # e.g.
        # self._navigators = {group.label: group.navigator for group in ...}
        self._navigators = {group.pattern: self._from_group(group, color_mapper)
                           for group in config.file_groups}

    @classmethod
    def _from_group(cls, group, color_mapper=None):
        try:
            settings = {
                "label": group.label,
                "pattern": group.pattern,
                "locator": group.locator,
                "database_path": group.database_path,
                "color_mapper": color_mapper,
            }
            dataset = drivers.get_dataset(group.file_type, settings)
            return dataset.navigator()
        except exceptions.DriverNotFound:
            # TODO: Migrate all file types to forest.drivers
            pass

        paths = cls._expand_paths(group.pattern)
        navigator = FileSystemNavigator.from_file_type(paths,
                                                       group.file_type,
                                                       group.pattern)
        return navigator

    @classmethod
    def _expand_paths(cls, pattern):
        return glob.glob(os.path.expanduser(pattern))

    def variables(self, pattern):
        navigator = self._navigators[pattern]
        return navigator.variables(pattern)

    def initial_times(self, pattern, variable=None):
        navigator = self._navigators[pattern]
        return navigator.initial_times(pattern, variable=variable)

    def valid_times(self, pattern, variable, initial_time):
        navigator = self._navigators[pattern]
        return navigator.valid_times(pattern, variable, initial_time)

    def pressures(self, pattern, variable, initial_time):
        navigator = self._navigators[pattern]
        return navigator.pressures(pattern, variable, initial_time)


class FileSystemNavigator:
    """Navigates collections of file(s)

    .. note:: This is a naive implementation designed
              to support basic command line file usage
    """
    def __init__(self, paths, coordinates):
        self.paths = paths
        self.coordinates = coordinates

    @classmethod
    def from_file_type(cls, paths, file_type, pattern=None):
        if file_type.lower() == "rdt":
            coordinates = rdt.Coordinates()
            return cls(paths, coordinates)
        elif file_type.lower() == 'intake':
            return intake_loader.Navigator()
        else:
            raise Exception("Unrecognised file type: '{}'".format(file_type))

    def variables(self, pattern):
        paths = fnmatch.filter(self.paths, pattern)
        names = []
        for path in paths:
            names += self.coordinates.variables(path)
        return list(sorted(set(names)))

    def initial_times(self, pattern, variable=None):
        paths = fnmatch.filter(self.paths, pattern)
        times = []
        for path in paths:
            try:
                time = self.coordinates.initial_time(path)
                if time is None:
                    continue
                times.append(time)
            except InitialTimeNotFound:
                pass
        return list(sorted(set(times)))

    def valid_times(self, pattern, variable, initial_time):
        paths = fnmatch.filter(self.paths, pattern)
        arrays = []
        for path in paths:
            try:
                array = self.coordinates.valid_times(path, variable)
                if array is None:
                    continue
                arrays.append(array)
            except ValidTimesNotFound:
                pass
        if len(arrays) == 0:
            return []
        return np.unique(np.concatenate(arrays))

    def pressures(self, pattern, variable, initial_time):
        paths = fnmatch.filter(self.paths, pattern)
        arrays = []
        for path in paths:
            try:
                array = self.coordinates.pressures(path, variable)
                if array is None:
                    continue
                arrays.append(array)
            except PressuresNotFound:
                pass
        if len(arrays) == 0:
            return []
        return np.unique(np.concatenate(arrays))<|MERGE_RESOLUTION|>--- conflicted
+++ resolved
@@ -11,13 +11,7 @@
         drivers,
         db,
         rdt,
-<<<<<<< HEAD
-        intake_loader,
-        nearcast)
-=======
         intake_loader)
-from forest.drivers import gridded_forecast
->>>>>>> 4f0e57b7
 
 
 class Navigator:
