--- conflicted
+++ resolved
@@ -94,13 +94,9 @@
         elif file_type.lower() == "saf":
             coordinates = saf.Coordinates()
         elif file_type.lower() == "earth_networks":
-<<<<<<< HEAD
             return earth_networks.Navigator(paths)
-=======
-            coordinates = earth_networks.Coordinates()
         elif file_type.lower() == "nearcast":
             coordinates = nearcast.Coordinates()
->>>>>>> 51eb5e9c
         else:
             raise Exception("Unrecognised file type: '{}'".format(file_type))
         return cls(paths, coordinates)
