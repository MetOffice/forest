import numpy as np
import fnmatch
import glob
import os
from .exceptions import (
        InitialTimeNotFound,
        ValidTimesNotFound,
        PressuresNotFound)
from forest import (
        exceptions,
        drivers,
        db,
        rdt,
<<<<<<< HEAD
        nearcast)
=======
        intake_loader)
>>>>>>> 4f0e57b7
from forest.drivers import gridded_forecast


class Navigator:
    def __init__(self, config, color_mapper=None):
        # TODO: Once the idea of a "Group" exists we can avoid using the
        # config and defer the sub-navigator creation to each of the
        # groups. This will remove the need for the `_from_group` helper
        # and the logic in FileSystemNavigator.from_file_type().
        # Also, it'd be good to switch the identification of groups from
        # using the `pattern` to using the `label`. In general, not every
        # group would have a `pattern`.
        # e.g.
        # self._navigators = {group.label: group.navigator for group in ...}
        self._navigators = {group.pattern: self._from_group(group, color_mapper)
                           for group in config.file_groups}

    @classmethod
    def _from_group(cls, group, color_mapper=None):
        try:
            settings = {
                "label": group.label,
                "pattern": group.pattern,
                "locator": group.locator,
                "database_path": group.database_path,
                "color_mapper": color_mapper,
            }
            dataset = drivers.get_dataset(group.file_type, settings)
            return dataset.navigator()
        except exceptions.DriverNotFound:
            # TODO: Migrate all file types to forest.drivers
            pass

        paths = cls._expand_paths(group.pattern)
        navigator = FileSystemNavigator.from_file_type(paths,
                                                       group.file_type,
                                                       group.pattern)
        return navigator

    @classmethod
    def _expand_paths(cls, pattern):
        return glob.glob(os.path.expanduser(pattern))

    def variables(self, pattern):
        navigator = self._navigators[pattern]
        return navigator.variables(pattern)

    def initial_times(self, pattern, variable=None):
        navigator = self._navigators[pattern]
        return navigator.initial_times(pattern, variable=variable)

    def valid_times(self, pattern, variable, initial_time):
        navigator = self._navigators[pattern]
        return navigator.valid_times(pattern, variable, initial_time)

    def pressures(self, pattern, variable, initial_time):
        navigator = self._navigators[pattern]
        return navigator.pressures(pattern, variable, initial_time)


class FileSystemNavigator:
    """Navigates collections of file(s)

    .. note:: This is a naive implementation designed
              to support basic command line file usage
    """
    def __init__(self, paths, coordinates):
        self.paths = paths
        self.coordinates = coordinates

    @classmethod
    def from_file_type(cls, paths, file_type, pattern=None):
        if file_type.lower() == "rdt":
            coordinates = rdt.Coordinates()
            return cls(paths, coordinates)
        elif file_type.lower() == 'griddedforecast':
            # XXX This needs a "Group" object ... not "paths"
            return gridded_forecast.Navigator(paths)
<<<<<<< HEAD
        elif file_type.lower() == "nearcast":
            return nearcast.Navigator(pattern)
=======
        elif file_type.lower() == 'intake':
            return intake_loader.Navigator()
>>>>>>> 4f0e57b7
        else:
            raise Exception("Unrecognised file type: '{}'".format(file_type))

    def variables(self, pattern):
        paths = fnmatch.filter(self.paths, pattern)
        names = []
        for path in paths:
            names += self.coordinates.variables(path)
        return list(sorted(set(names)))

    def initial_times(self, pattern, variable=None):
        paths = fnmatch.filter(self.paths, pattern)
        times = []
        for path in paths:
            try:
                time = self.coordinates.initial_time(path)
                if time is None:
                    continue
                times.append(time)
            except InitialTimeNotFound:
                pass
        return list(sorted(set(times)))

    def valid_times(self, pattern, variable, initial_time):
        paths = fnmatch.filter(self.paths, pattern)
        arrays = []
        for path in paths:
            try:
                array = self.coordinates.valid_times(path, variable)
                if array is None:
                    continue
                arrays.append(array)
            except ValidTimesNotFound:
                pass
        if len(arrays) == 0:
            return []
        return np.unique(np.concatenate(arrays))

    def pressures(self, pattern, variable, initial_time):
        paths = fnmatch.filter(self.paths, pattern)
        arrays = []
        for path in paths:
            try:
                array = self.coordinates.pressures(path, variable)
                if array is None:
                    continue
                arrays.append(array)
            except PressuresNotFound:
                pass
        if len(arrays) == 0:
            return []
        return np.unique(np.concatenate(arrays))<|MERGE_RESOLUTION|>--- conflicted
+++ resolved
@@ -10,12 +10,7 @@
         exceptions,
         drivers,
         db,
-        rdt,
-<<<<<<< HEAD
-        nearcast)
-=======
-        intake_loader)
->>>>>>> 4f0e57b7
+        rdt)
 from forest.drivers import gridded_forecast
 
 
@@ -94,13 +89,6 @@
         elif file_type.lower() == 'griddedforecast':
             # XXX This needs a "Group" object ... not "paths"
             return gridded_forecast.Navigator(paths)
-<<<<<<< HEAD
-        elif file_type.lower() == "nearcast":
-            return nearcast.Navigator(pattern)
-=======
-        elif file_type.lower() == 'intake':
-            return intake_loader.Navigator()
->>>>>>> 4f0e57b7
         else:
             raise Exception("Unrecognised file type: '{}'".format(file_type))
 
