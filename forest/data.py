--- conflicted
+++ resolved
@@ -18,10 +18,6 @@
     pass
 from forest import (
         gridded_forecast,
-<<<<<<< HEAD
-        nearcast,
-=======
->>>>>>> 74a75c97
         saf,
         satellite,
         rdt,
