"""
Loader factory
--------------

To make it simpler to construct a Loader, a factory class
has been written with ``@classmethods`` designed to build
loaders appropriate for each supported visualisation/file type

>>> loader = forest.Loader.from_pattern("Label", "*.json", "rdt")
>>> isinstance(loader, forest.rdt.Loader)
... True

Abstracting the construction of various Loader classes away
from ``main.py`` allows re-usability and finer grained
testing.


.. autoclass:: Loader
   :members:

"""
import os
from forest.export import export
from forest import (
        data,
        db,
        earth_networks,
        gridded_forecast,
        ghrsstl4,
        unified_model,
        rdt,
        satellite,
<<<<<<< HEAD
        intake_loader)
=======
        saf)
>>>>>>> 331e2687


__all__ = []


@export
class Loader(object):
    """Encapsulates complex Loader construction logic"""
    @classmethod
    def group_args(cls, group, args, database=None):
        """Construct builder from FileGroup and argparse.Namespace

        Simplifies construction of Loaders given command line
        and configuration settings

        :param group: FileGroup instance
        :param args: argparse.Namespace instance
        """
        if group.locator == "database":
            return cls.from_database(
                    database.connection,
                    group.file_type,
                    group.label,
                    group.pattern,
                    replacement_dir=cls.replace_dir(
                        args.directory, group.directory))
        elif group.locator == "file_system":
            if args.config_file is None:
                return cls.from_files(
                        group.label,
                        group.pattern,
                        args.files,
                        group.file_type)
            else:
                pattern = os.path.expanduser(
                        cls.full_pattern(
                            group.pattern,
                            group.directory,
                            args.directory))
                return cls.from_pattern(
                        group.label,
                        pattern,
                        group.file_type)
        else:
            raise Exception("Unknown locator: {}".format(group.locator))

    @classmethod
    def from_database(cls,
            connection,
            file_type,
            label,
            pattern,
            replacement_dir=None):
        """Builds a loader powered by a SQL database

        .. note:: ``replacement_dir`` can be used to modify
                  names in ``file`` table

        :param connection: sqlite3.connection to a database
        :param file_type: keyword to specify particular loader
        :param label: keyword to link app state to loader
        :param replacement_dir: directory to substitute in ``file`` table
        """
        locator = db.Locator(
            connection,
            directory=replacement_dir)
        return cls.file_loader(
                    file_type,
                    pattern,
                    label=label,
                    locator=locator)

    @classmethod
    def from_files(cls, label, pattern, files, file_type):
        """Builds a loader from list of files and a file type"""
        locator = None  # RDT, EIDA50 etc. have built-in locators
        if file_type == 'unified_model':
            locator = unified_model.Locator(files)
        return cls.file_loader(
                    file_type,
                    pattern,
                    label=label,
                    locator=locator)

    @classmethod
    def from_pattern(cls,
            label,
            pattern,
            file_type):
        """Builds a loader from a pattern and a file type"""
        locator = None  # RDT, EIDA50 etc. have built-in locators
        if file_type == 'unified_model':
            locator = unified_model.Locator.pattern(pattern)
        return cls.file_loader(
                    file_type,
                    pattern,
                    label=label,
                    locator=locator)

    @staticmethod
    def file_loader(file_type, pattern, label=None, locator=None):
        file_type = file_type.lower().replace("_", "")
        print(file_type)
        if file_type == 'rdt':
            return rdt.Loader(pattern)
        elif file_type == 'gpm':
            return data.GPM(pattern)
        elif file_type == 'earthnetworks':
            return earth_networks.Loader.pattern(pattern)
        elif file_type == 'eida50':
            return satellite.EIDA50(pattern)
        elif file_type == 'griddedforecast':
            return gridded_forecast.ImageLoader(label, pattern)
        elif file_type == 'ghrsstl4':
            return ghrsstl4.ImageLoader(label, pattern)
        elif file_type == 'unifiedmodel':
            return data.DBLoader(label, pattern, locator)
<<<<<<< HEAD
        elif file_type == 'intake':
            return intake_loader.IntakeLoader(pattern)
=======
        elif file_type == 'saf':
            return saf.saf(pattern, label, locator)
>>>>>>> 331e2687
        else:
            raise Exception("unrecognised file_type: {}".format(file_type))

    @staticmethod
    def full_pattern(pattern, leaf_dir, prefix_dir):
        """Combine user specified patterns to files on disk

        .. note:: absolute path leaf directory takes precedence over prefix
                  directory

        :param pattern: str representing file name wildcard pattern
        :param leaf_dir: leaf directory to add after prefix directory
        :param prefix_dir: directory to place before leaf and pattern
        """
        dirs = [d for d in [prefix_dir, leaf_dir] if d is not None]
        return os.path.join(*dirs, pattern)

    @staticmethod
    def replace_dir(prefix_dir, leaf_dir):
        """Replacement directory for SQL queries

        Combine two user defined directories to allow flexible
        approach to directory specification

        :param prefix_dir: directory to put before relative leaf directory
        :param leaf_dir: directory to append to prefix
        """
        dirs = [d for d in [prefix_dir, leaf_dir] if d is not None]
        if len(dirs) == 0:
            return
        return os.path.join(*dirs)<|MERGE_RESOLUTION|>--- conflicted
+++ resolved
@@ -30,11 +30,9 @@
         unified_model,
         rdt,
         satellite,
-<<<<<<< HEAD
-        intake_loader)
-=======
-        saf)
->>>>>>> 331e2687
+        intake_loader,
+        saf,
+)
 
 
 __all__ = []
@@ -152,13 +150,10 @@
             return ghrsstl4.ImageLoader(label, pattern)
         elif file_type == 'unifiedmodel':
             return data.DBLoader(label, pattern, locator)
-<<<<<<< HEAD
         elif file_type == 'intake':
             return intake_loader.IntakeLoader(pattern)
-=======
         elif file_type == 'saf':
             return saf.saf(pattern, label, locator)
->>>>>>> 331e2687
         else:
             raise Exception("unrecognised file_type: {}".format(file_type))
 
