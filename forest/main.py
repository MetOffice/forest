--- conflicted
+++ resolved
@@ -7,13 +7,8 @@
 import glob
 from forest import _profile as profile
 from forest import (
-<<<<<<< HEAD
-        nearcast,
-        satellite,
-=======
         drivers,
         exceptions,
->>>>>>> f1196e94
         screen,
         tools,
         series,
