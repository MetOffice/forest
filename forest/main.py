--- conflicted
+++ resolved
@@ -106,16 +106,6 @@
                 viewer = rdt.View(loader)
             elif isinstance(loader, data.GPM):
                 viewer = view.GPMView(loader, color_mapper)
-<<<<<<< HEAD
-            elif isinstance(loader, nearcast.NearCast):
-                viewer = view.NearCast(loader, color_mapper)
-                viewer.set_hover_properties(nearcast.NEARCAST_TOOLTIPS)
-=======
-            elif isinstance(loader, intake_loader.IntakeLoader):
-                viewer = view.UMView(loader, color_mapper)
-                viewer.set_hover_properties(intake_loader.INTAKE_TOOLTIPS,
-                                            intake_loader.INTAKE_FORMATTERS)
->>>>>>> 4f0e57b7
             else:
                 viewer = view.UMView(loader, color_mapper)
         else:
