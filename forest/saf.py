"""
SAF Loader
----------

Loads data from NWCSAF satellite NetCDF files.

.. autoclass:: saf
    :members:

.. autoclass:: Locator
    :members:

.. autoclass:: Coordinates
    :members:

"""

import datetime
import collections
import glob
import re
import os

import numpy as np
import numpy.ma as ma
from scipy.interpolate import griddata
#from metpy.interpolate import interpolate_to_grid
import netCDF4

from forest.gridded_forecast import _to_datetime, empty_image, coordinates
from forest.util import timeout_cache

from forest import geo

class saf(object):
    def __init__(self, pattern, label=None, locator=None):
        '''Object to process SAF NetCDF files

        :pattern: shell-style glob pattern of input file(s)'''
        if(locator):
            self.locator = locator
        else:
            self.locator = Locator(pattern)        

        if(label):
            self.label = label

    def image(self, state):
        '''gets actual data. 

        X and Y passed to :meth:`geo.stretch_image` must be 1D arrays. NWCSAF data 
        are not on a regular grid so must be regridded.

        `values` passed to :meth:`geo.stretch_image` must be a NumPy Masked Array. 

        :param state: Bokeh State object of info from UI
        :returns: Output data from :meth:`geo.stretch_image`'''
        data = empty_image()
        for nc in self.locator._sets: 
            if str(datetime.datetime.strptime(nc.nominal_product_time.replace('Z','UTC'), '%Y-%m-%dT%H:%M:%S%Z')) == state.valid_time and self.locator.varlist[state.variable] in nc.variables:
                #regrid to regular grid
                x = nc['lon'][:].flatten() # lat & lon both 2D arrays
                y = nc['lat'][:].flatten() #
                z = nc[state.variable][:].flatten()

                #define grid
                xi, yi = np.meshgrid(
                        np.linspace(x.min(),x.max(),nc.dimensions['nx'].size),
                        np.linspace(y.min(),y.max(),nc.dimensions['ny'].size), 
                            )

<<<<<<< HEAD
                zi = griddata(np.array([x.flatten(),y.flatten()]).transpose(),nc[self.locator.varlist[state.variable]][:].flatten(), (xi, yi))

                data = geo.stretch_image(xi[0,:], yi[:,0], np.nan_to_num(zi))
=======
                zi = griddata(
                        np.array([x,y]).transpose(),
                        z, 
                        (xi, yi), 
                        method='linear',
                        fill_value=np.nan)

                #zi = np.ma.masked_invalid(zi, copy=False)
                zi = np.ma.masked_outside(zi, nc[state.variable].valid_range[0], nc[state.variable].valid_range[1], copy=False)

                data = geo.stretch_image(xi[0,:], yi[:,0], zi)
                #data = geo.stretch_image(x[0,:], y[:,0], nc[state.variable][:])
                data.update(coordinates(state.valid_time, state.initial_time, state.pressures, state.pressure))
                data.update({
                    'name': [str(nc[state.variable].long_name)],
                    'units': [str(nc[state.variable].units)]
                })
>>>>>>> 9a1846a6
          
        return data
          
class Locator(object):
    def __init__(self, pattern):
        self.pattern = pattern
        self._sets = []
        for path in self.paths:
            #possibly use MFDataset which takes a glob pattern
            self._sets.append(netCDF4.Dataset(path)) 

        #Get variable names and keys
        self.varlist = {}
        for nc in self._sets: 
            for variable in nc.variables:
                #only display vars with lon/lat coords
                if('coordinates' in nc.variables[variable].ncattrs() and nc.variables[variable].coordinates == "lon lat"):
                    self.varlist[nc.variables[variable].long_name] = variable


    def find_file(self, valid_date):
        paths = np.array(self.paths)  # Note: timeout cache in use
        if len(paths) > 0:
            return paths[0]
        else:
            raise FileNotFound("SAF: '{}' not found".format(valid_date))

    @property
    def paths(self):
        return self.find(self.pattern)

    @staticmethod
    @timeout_cache(datetime.timedelta(minutes=10))
    def find(pattern):
        return sorted(glob.glob(pattern))

    def dates(self, paths):
        return np.array([
            self.parse_date(p) for p in paths],
            dtype='datetime64[s]')

    @staticmethod
    def parse_date(path):
        '''Parses a date from a pathname

        :param path: string representation of a path
        :returns: python Datetime object
        '''
        # filename of form S_NWC_CTTH_MSG4_GuineaCoast-VISIR_20191021T134500Z.nc 
        groups = re.search("[0-9]{8}T[0-9]{6}Z", os.path.basename(path))
        if groups is not None:
            return datetime.datetime.strptime(groups[0].replace('Z','UTC'), "%Y%m%dT%H%M%S%Z") # always UTC

class Coordinates(object):
    """Menu system interface"""
    def initial_time(self, pattern):
        '''Return initial time.

        :param pattern: Glob pattern of filepaths
        :returns: Python Datetime object
        '''
        times = self.valid_times(pattern, None)
        if len(times) > 0:
            return times[0]
        return None

    def variables(self, pattern):
        '''Get list of variables.

         :param pattern: glob pattern of filepaths
         :returns: list of strings of variable names
         '''
        self.locator = Locator(pattern)        

        #return list of vars from Locator
        return self.locator.varlist.keys()

    def valid_times(self, pattern, variable):
        '''Gets valid times from input files

        :param pattern: Glob of file paths
        :param variable: String of variable name
        :return: List of Date strings
        '''
        self.locator = Locator(pattern)
        times = []
        for nc in self.locator._sets:
            if variable is None or self.locator.varlist[variable] in nc.variables:
                times.append(str(datetime.datetime.strptime(nc.nominal_product_time.replace('Z','UTC'), '%Y-%m-%dT%H:%M:%S%Z')))
        return times

    def pressures(self, path, variable):
        '''There's no pressure levels in SAF data.
        
        :returns: Nothing
        '''
        return <|MERGE_RESOLUTION|>--- conflicted
+++ resolved
@@ -69,11 +69,6 @@
                         np.linspace(y.min(),y.max(),nc.dimensions['ny'].size), 
                             )
 
-<<<<<<< HEAD
-                zi = griddata(np.array([x.flatten(),y.flatten()]).transpose(),nc[self.locator.varlist[state.variable]][:].flatten(), (xi, yi))
-
-                data = geo.stretch_image(xi[0,:], yi[:,0], np.nan_to_num(zi))
-=======
                 zi = griddata(
                         np.array([x,y]).transpose(),
                         z, 
@@ -91,7 +86,6 @@
                     'name': [str(nc[state.variable].long_name)],
                     'units': [str(nc[state.variable].units)]
                 })
->>>>>>> 9a1846a6
           
         return data
           
