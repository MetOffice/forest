--- conflicted
+++ resolved
@@ -50,12 +50,9 @@
     @lru_cache(maxsize=16)
     def image(self, state):
         '''gets actual data. 
-<<<<<<< HEAD
 
         `values` passed to `geo.stretch_image` must be a NumPy Masked Array, 
         rather than a NetCDF4 Variable, so need to add `[:]`.
-=======
->>>>>>> 331e2687
 
         X and Y passed to :meth:`geo.stretch_image` must be 1D arrays. NWCSAF data 
         are not on a regular grid so must be regridded.
@@ -65,11 +62,6 @@
         :param state: Bokeh State object of info from UI
         :returns: Output data from :meth:`geo.stretch_image`'''
         data = empty_image()
-<<<<<<< HEAD
-        for nc in self.locator._sets: #just do one for now
-            if str(datetime.datetime.strptime(nc.nominal_product_time.replace('Z','UTC'), '%Y-%m-%dT%H:%M:%S%Z')) == state.valid_time and state.variable in nc.variables:
-                data = geo.stretch_image(nc['lon'][:][0], nc['lat'][:][:,0], nc[state.variable][:])
-=======
         for nc in self.locator._sets: 
             if str(datetime.datetime.strptime(nc.nominal_product_time.replace('Z','UTC'), '%Y-%m-%dT%H:%M:%S%Z')) == state.valid_time and self.locator.varlist[state.variable] in nc.variables:
                 #regrid to regular grid
@@ -103,7 +95,6 @@
                         'units': [str(nc[self.locator.varlist[state.variable]].units)]
                     })
 
->>>>>>> 331e2687
           
         return data
           
