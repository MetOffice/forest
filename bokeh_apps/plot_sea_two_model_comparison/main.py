--- conflicted
+++ resolved
@@ -63,9 +63,6 @@
     fcast_time_list = []
     datasets = {}
     for fct,fct_str in zip(fcast_dt_list, fcast_dt_str_list):
-        
-        if fct_str != '20180204T1200Z':
-            continue
         
         fct_data_dict = copy.deepcopy(dict(dataset_template))
         model_run_data_present = True
@@ -99,23 +96,8 @@
     '''
     
     # Setup datasets. Data is not loaded until requested for plotting.
-<<<<<<< HEAD
-    N1280_GA6_KEY = 'n1280_ga6'
-    KM4P4_RA1T_KEY = 'km4p4_ra1t'
-    KM1P5_INDO_RA1T_KEY = 'indon2km1p5_ra1t'
-    KM1P5_MAL_RA1T_KEY = 'mal2km1p5_ra1t'
-    #KM1P5_PHI_RA1T_KEY = 'phi2km1p5_ra1t'
-
-    dataset_template = {N1280_GA6_KEY: {'data_type_name': 'N1280 GA6 LAM Model'},
-                        KM4P4_RA1T_KEY: {'data_type_name': 'SE Asia 4.4KM RA1-T '},
-                        KM1P5_INDO_RA1T_KEY: {'data_type_name': 'Indonesia 1.5KM RA1-T'},
-                        KM1P5_MAL_RA1T_KEY: {'data_type_name': 'Malaysia 1.5KM RA1-T'},
-                        #KM1P5_PHI_RA1T_KEY: {'data_type_name': 'Philipines 1.5KM RA1-T'},
-                        }
     for ds_name in dataset_template.keys():
         dataset_template[ds_name]['var_lookup'] = forest.data.VAR_LOOKUP_RA1T
-=======
->>>>>>> b54686fd
 
     dataset_template = {
         forest.data.N1280_GA6_KEY: {'data_type_name': 'N1280 GA6 LAM Model',
